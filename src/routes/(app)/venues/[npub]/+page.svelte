--- conflicted
+++ resolved
@@ -33,21 +33,14 @@
                     <img
                         class="h-48 w-full object-cover sm:h-64 md:h-80"
                         src={venue.picture}
-<<<<<<< HEAD
                         alt="Venue"
-=======
                         alt="Cheeseburger Madero"
->>>>>>> 7d2e4e1b
                     />
                 {:else}
                     <img
                         class="h-48 w-full object-cover sm:h-64 md:h-80"
                         src="https://cdn.acritica.net/img/pc/920/600/dn_arquivo/2022/05/front-view-woman-eating-meat-burger.jpg"
-<<<<<<< HEAD
                         alt="Cheeseburger"
-=======
-                        alt="Cheeseburger Madero"
->>>>>>> 7d2e4e1b
                     />
                 {/if}
                 <!-- Span sobreposto no canto superior esquerdo -->
