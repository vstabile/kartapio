<script lang="ts">
    import { page } from '$app/stores';
<<<<<<< HEAD
    import { onMount } from 'svelte';
    import { LightningAddress } from '@getalby/lightning-tools';

    let launchPaymentModal: any;
    onMount(async () => {
        const alby = await import('@getalby/bitcoin-connect');
        launchPaymentModal = alby.launchPaymentModal;
    });
    async function startPayment(amount) {
        console.log(amount);
        const address = import.meta.env.VITE_LIGHTNING_ADDRESS;
        const ln = new LightningAddress(address);
        await ln.fetch();
        const invoice = await ln.requestInvoice({ satoshi: amount });
        if (launchPaymentModal) {
            launchPaymentModal({
                invoice: invoice.paymentRequest,
                onPaid: ({ preimage }: { preimage: string }) =>
                    alert('Received payment! ' + preimage),
                onCancelled: () => alert('Payment cancelled')
            });
        }
    }

    /**
     * Converts a given amount in Brazilian Reais (BRL) to Satoshis (sats).
     * @param amountInBRL - The amount in BRL to convert.
     * @returns The equivalent amount in Satoshis.
     */
    export async function convertBRLtoSats(amountInBRL: number): Promise<number> {
        try {
            // Fetch Bitcoin price in BRL from CoinGecko API
            const response = await fetch(
                'https://api.coingecko.com/api/v3/simple/price?ids=bitcoin&vs_currencies=brl'
            );

            if (!response.ok) {
                throw new Error(`HTTP error! Status: ${response.status}`);
            }

            const data = await response.json();
            const btcPriceInBRL = data.bitcoin.brl;

            // Convert BRL to BTC
            const amountInBTC = amountInBRL / btcPriceInBRL;

            // Convert BTC to Satoshis (1 BTC = 100,000,000 sats)
            return Math.round(amountInBTC * 100_000_000);
        } catch (error) {
            console.error('Error fetching BTC price:', error);
            throw new Error('Failed to convert BRL to Satoshis.');
        }
    }
=======
    import { cart } from '$stores/cart';
    import ndk from '$stores/ndk';
    import session from '$stores/session';
    import { NDKEvent, NDKUser } from '@nostr-dev-kit/ndk';
    import { nip19 } from 'nostr-tools';
    import { v4 as uuidv4 } from 'uuid';

    export let address: string;

    const venueNpub = $page.params.npub;
    const venuePubkey = nip19.decode(venueNpub).data as string;
>>>>>>> 39a7bada

    $: total = $cart.reduce((sum, item) => sum + item.price * item.quantity, 0).toFixed(2);

    async function placeOrder() {
        let order = {
            id: uuidv4(),
            type: 0,
            name: '',
            address,
            message: '',
            contact: {
                nostr: $session.user!.pubkey
            },
            items: $cart.map((item) => ({ product_id: item.id, quantity: item.quantity }))
        };

        const orderEvent = new NDKEvent($ndk, {
            pubkey: $session.user!.pubkey,
            content: JSON.stringify(order),
            created_at: Math.floor(Date.now() / 1000),
            kind: 4,
            tags: [['p', venuePubkey]]
        });

        await orderEvent.encrypt(new NDKUser({ pubkey: venuePubkey }));
        await orderEvent.sign($ndk.signer);
        await orderEvent.publish();
    }
</script>

<div class="fixed bottom-0 left-0 right-0 border-t bg-white p-4 shadow-lg">
    <div class="mx-auto flex max-w-7xl items-center justify-between">
        <div>
            <div class="text-sm">Total</div>
            <div class="text-lg font-semibold">
                R$ {total}
            </div>
        </div>
        <button
            class="rounded-full bg-primary px-6 py-2 text-white hover:bg-primary/90"
<<<<<<< HEAD
            on:click={async () => {
                const total_in_sats = await convertBRLtoSats(parseFloat(total));
                startPayment(total_in_sats);
            }}
=======
            on:click={placeOrder}
>>>>>>> 39a7bada
        >
            Confirm
        </button>
    </div>
</div><|MERGE_RESOLUTION|>--- conflicted
+++ resolved
@@ -1,60 +1,5 @@
 <script lang="ts">
     import { page } from '$app/stores';
-<<<<<<< HEAD
-    import { onMount } from 'svelte';
-    import { LightningAddress } from '@getalby/lightning-tools';
-
-    let launchPaymentModal: any;
-    onMount(async () => {
-        const alby = await import('@getalby/bitcoin-connect');
-        launchPaymentModal = alby.launchPaymentModal;
-    });
-    async function startPayment(amount) {
-        console.log(amount);
-        const address = import.meta.env.VITE_LIGHTNING_ADDRESS;
-        const ln = new LightningAddress(address);
-        await ln.fetch();
-        const invoice = await ln.requestInvoice({ satoshi: amount });
-        if (launchPaymentModal) {
-            launchPaymentModal({
-                invoice: invoice.paymentRequest,
-                onPaid: ({ preimage }: { preimage: string }) =>
-                    alert('Received payment! ' + preimage),
-                onCancelled: () => alert('Payment cancelled')
-            });
-        }
-    }
-
-    /**
-     * Converts a given amount in Brazilian Reais (BRL) to Satoshis (sats).
-     * @param amountInBRL - The amount in BRL to convert.
-     * @returns The equivalent amount in Satoshis.
-     */
-    export async function convertBRLtoSats(amountInBRL: number): Promise<number> {
-        try {
-            // Fetch Bitcoin price in BRL from CoinGecko API
-            const response = await fetch(
-                'https://api.coingecko.com/api/v3/simple/price?ids=bitcoin&vs_currencies=brl'
-            );
-
-            if (!response.ok) {
-                throw new Error(`HTTP error! Status: ${response.status}`);
-            }
-
-            const data = await response.json();
-            const btcPriceInBRL = data.bitcoin.brl;
-
-            // Convert BRL to BTC
-            const amountInBTC = amountInBRL / btcPriceInBRL;
-
-            // Convert BTC to Satoshis (1 BTC = 100,000,000 sats)
-            return Math.round(amountInBTC * 100_000_000);
-        } catch (error) {
-            console.error('Error fetching BTC price:', error);
-            throw new Error('Failed to convert BRL to Satoshis.');
-        }
-    }
-=======
     import { cart } from '$stores/cart';
     import ndk from '$stores/ndk';
     import session from '$stores/session';
@@ -66,7 +11,6 @@
 
     const venueNpub = $page.params.npub;
     const venuePubkey = nip19.decode(venueNpub).data as string;
->>>>>>> 39a7bada
 
     $: total = $cart.reduce((sum, item) => sum + item.price * item.quantity, 0).toFixed(2);
 
@@ -107,14 +51,7 @@
         </div>
         <button
             class="rounded-full bg-primary px-6 py-2 text-white hover:bg-primary/90"
-<<<<<<< HEAD
-            on:click={async () => {
-                const total_in_sats = await convertBRLtoSats(parseFloat(total));
-                startPayment(total_in_sats);
-            }}
-=======
             on:click={placeOrder}
->>>>>>> 39a7bada
         >
             Confirm
         </button>
